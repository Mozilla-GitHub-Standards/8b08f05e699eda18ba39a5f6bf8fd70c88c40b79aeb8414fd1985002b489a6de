--- conflicted
+++ resolved
@@ -42,12 +42,8 @@
 from webob.exc import HTTPUnauthorized
 
 from services.auth import get_auth
-<<<<<<< HEAD
 from services.cef import log_cef
-=======
-from services.cef import log_failure
 from services.util import extract_username
->>>>>>> f03662dc
 
 
 class Authentication(object):
@@ -125,15 +121,11 @@
             # let's try an authentication
             user_id = self.backend.authenticate_user(user_name, password)
             if user_id is None:
-<<<<<<< HEAD
-                log_cef('Authentication Failed', 5, environ, config)
-=======
                 err = 'Authentication Failed for Backend service ' + user_name
                 if remote_user_original is not None and \
                     user_name != remote_user_original:
                         err += ' (%s)' % (remote_user_original)
                 log_failure(err, 5, environ, config)
->>>>>>> f03662dc
                 raise HTTPUnauthorized()
 
             # we're all clear ! setting up REMOTE_USER
